--- conflicted
+++ resolved
@@ -156,15 +156,12 @@
         filter_=config.filter.get_filter(),
     )
     record_logger = JSONRecordLogger(config.run.task_record_file_name)
-<<<<<<< HEAD
-    executor = WorkflowExecutor(compute_executor, config, record_logger=record_logger)
-=======
     executor = WorkflowExecutor(
         compute_executor,
+        config=config,
         data_transformer=data_transformer,
         record_logger=record_logger,
     )
->>>>>>> 1d36d77b
 
     with workflow, record_logger, executor:
         workflow.run(executor=executor, run_dir=cwd)
