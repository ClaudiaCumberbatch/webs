--- conflicted
+++ resolved
@@ -22,13 +22,9 @@
 from webs.record import JSONRecordLogger
 from webs.run.config import BenchmarkConfig
 from webs.run.config import RunConfig
-<<<<<<< HEAD
-from webs.workflow import get_registered
-from webs.wf.failure.config import FailureWorkflowConfig
-=======
 from webs.workflow import get_registered_workflow
 from webs.workflow import get_registered_workflow_names
->>>>>>> 0699e74a
+from webs.wf.failure.config import FailureWorkflowConfig
 
 logger = logging.getLogger('webs.run')
 
@@ -68,44 +64,6 @@
             argv=argv,
             required=True,
         )
-<<<<<<< HEAD
-        workflow.config_type.add_argument_group(
-            subparser,
-            argv=argv,
-            required=True,
-        )
-    '''
-    if 'failure-injection' in argv:
-        failure_injection_parser = subparsers.add_parser(
-            'failure-injection',
-            formatter_class=argparse.ArgumentDefaultsHelpFormatter,
-        )
-        RunConfig.add_argument_group(
-            failure_injection_parser, 
-            argv=argv, 
-            required=False
-        )
-        ExecutorChoicesConfig.add_argument_group(
-            failure_injection_parser, 
-            argv=argv, 
-            required=False
-        )
-        true_workflow = None
-        if '--true-workflow' in argv:
-            arg_index = argv.index('--true-workflow')
-            if arg_index + 1 < len(argv):
-                true_workflow = argv[arg_index + 1]
-            if true_workflow:
-                workflow = workflows[true_workflow]
-                workflow.config_type.add_argument_group(
-                    failure_injection_parser,
-                    argv=argv,
-                    required=True,
-                )
-
-        failure_injection_parser.print_usage()
-    '''
-=======
 
         # Avoid importing the workflow and its dependencies unless the
         # user has already specified it.
@@ -117,31 +75,17 @@
                 required=True,
             )
 
->>>>>>> 0699e74a
+        failure_injection_parser.print_usage()
+    '''
     args = parser.parse_args(argv)
     options = vars(args)
 
     workflow_name = options['name']
     executor_config = get_executor_config(**options)
     run_config = RunConfig(**options)
-<<<<<<< HEAD
-    '''
-    if workflow_name == 'failure-injection':
-        true_workflow_name = options['true_workflow']
-        true_workflow = workflows[true_workflow_name]
-        true_workflow_config = true_workflow(**options).config_type
-        workflow_config = workflows[workflow_name].config_type(**options, true_workflow_config=true_workflow_config)
-    else:
-        workflow_config = workflows[workflow_name].config_type(**options)
-    '''
-    
-    workflow_config = workflows[workflow_name].config_type(**options)
-    print(f"workflow config is {workflow_config}")
-=======
     workflow = get_registered_workflow(workflow_name)
     workflow_config = workflow.config_type(**options)
 
->>>>>>> 0699e74a
     return BenchmarkConfig(
         name=workflow_name,
         timestamp=datetime.now(),
